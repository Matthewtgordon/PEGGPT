<<<<<<< HEAD
name: test-matrix

on: [push, pull_request]

jobs:
  tests:
    runs-on: ${{ matrix.os }}
    strategy:
      matrix:
        os: [ubuntu-latest, windows-latest, macos-latest]
        python-version: ['3.8', '3.9', '3.10', '3.11', '3.12']
        optional: [false, true]
    steps:
      - uses: actions/checkout@v4
      - name: Set up Python
        uses: actions/setup-python@v5
        with:
          python-version: ${{ matrix.python-version }}
      - name: Install dependencies
        run: |
          python -m pip install -r requirements.txt
          if [ "${{ matrix.optional }}" = "true" ]; then pip install chromadb || true; fi
      - name: Run tests
        run: pytest -q
=======
name: Test Matrix

on:
  push:
    branches: [ main ]
  pull_request:
    branches: [ main ]

jobs:
  tests:
    runs-on: ${{ matrix.os }}
    strategy:
      fail-fast: false
      matrix:
        os: [ubuntu-latest]
        python-version: ['3.9', '3.10', '3.11']
    
    steps:
    - uses: actions/checkout@v4
    
    - name: Set up Python
      uses: actions/setup-python@v5
      with:
        python-version: ${{ matrix.python-version }}
    
    - name: Install dependencies
      run: |
        python -m pip install --upgrade pip
        python -m pip install -r requirements.txt
    
    - name: Run tests
      run: python -m pytest tests/ -v
>>>>>>> ea023481
<|MERGE_RESOLUTION|>--- conflicted
+++ resolved
@@ -1,59 +1,58 @@
-<<<<<<< HEAD
-name: test-matrix
-
-on: [push, pull_request]
-
-jobs:
-  tests:
-    runs-on: ${{ matrix.os }}
-    strategy:
-      matrix:
-        os: [ubuntu-latest, windows-latest, macos-latest]
-        python-version: ['3.8', '3.9', '3.10', '3.11', '3.12']
-        optional: [false, true]
-    steps:
-      - uses: actions/checkout@v4
-      - name: Set up Python
-        uses: actions/setup-python@v5
-        with:
-          python-version: ${{ matrix.python-version }}
-      - name: Install dependencies
-        run: |
-          python -m pip install -r requirements.txt
-          if [ "${{ matrix.optional }}" = "true" ]; then pip install chromadb || true; fi
-      - name: Run tests
-        run: pytest -q
-=======
-name: Test Matrix
-
-on:
-  push:
-    branches: [ main ]
-  pull_request:
-    branches: [ main ]
-
-jobs:
-  tests:
-    runs-on: ${{ matrix.os }}
-    strategy:
-      fail-fast: false
-      matrix:
-        os: [ubuntu-latest]
-        python-version: ['3.9', '3.10', '3.11']
-    
-    steps:
-    - uses: actions/checkout@v4
-    
-    - name: Set up Python
-      uses: actions/setup-python@v5
-      with:
-        python-version: ${{ matrix.python-version }}
-    
-    - name: Install dependencies
-      run: |
-        python -m pip install --upgrade pip
-        python -m pip install -r requirements.txt
-    
-    - name: Run tests
-      run: python -m pytest tests/ -v
->>>>>>> ea023481
+name: test-matrix
+
+on: [push, pull_request]
+
+jobs:
+  tests:
+    runs-on: ${{ matrix.os }}
+    strategy:
+      matrix:
+        os: [ubuntu-latest, windows-latest, macos-latest]
+        python-version: ['3.8', '3.9', '3.10', '3.11', '3.12']
+        optional: [false, true]
+    steps:
+      - uses: actions/checkout@v4
+      - name: Set up Python
+        uses: actions/setup-python@v5
+        with:
+          python-version: ${{ matrix.python-version }}
+      - name: Install dependencies
+        run: |
+          python -m pip install -r requirements.txt
+          if [ "${{ matrix.optional }}" = "true" ]; then pip install chromadb || true; fi
+      - name: Run tests
+        run: pytest -q
+
+name: Test Matrix
+
+on:
+  push:
+    branches: [ main ]
+  pull_request:
+    branches: [ main ]
+
+jobs:
+  tests:
+    runs-on: ${{ matrix.os }}
+    strategy:
+      fail-fast: false
+      matrix:
+        os: [ubuntu-latest]
+        python-version: ['3.9', '3.10', '3.11']
+    
+    steps:
+    - uses: actions/checkout@v4
+    
+    - name: Set up Python
+      uses: actions/setup-python@v5
+      with:
+        python-version: ${{ matrix.python-version }}
+    
+    - name: Install dependencies
+      run: |
+        python -m pip install --upgrade pip
+        python -m pip install -r requirements.txt
+    
+    - name: Run tests
+      run: python -m pytest tests/ -v
+